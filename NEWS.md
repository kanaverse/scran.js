--- conflicted
+++ resolved
@@ -1,10 +1,6 @@
 # scran.js news
 
-<<<<<<< HEAD
-## 3.1.0-rc1
-=======
 ## 3.0.2
->>>>>>> 6d23edec
 
 **New**
 
