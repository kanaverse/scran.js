--- conflicted
+++ resolved
@@ -41,11 +41,7 @@
 
 set_target_properties(scran_wasm PROPERTIES 
     OUTPUT_NAME scran
-<<<<<<< HEAD
-    LINK_FLAGS "--bind -s ALLOW_MEMORY_GROWTH=1 -s MAXIMUM_MEMORY=4GB -s FORCE_FILESYSTEM=1 -s USE_ZLIB=1 -s SINGLE_FILE=1"
-=======
     LINK_FLAGS "-O2 --bind -s ALLOW_MEMORY_GROWTH=1 -s MAXIMUM_MEMORY=4GB -s FORCE_FILESYSTEM=1 -s USE_ZLIB=1 -s SINGLE_FILE=1"
->>>>>>> 26839f11
 )
 
 set(COMPILE_NODE OFF CACHE BOOL "Compile for Node.js")
@@ -65,8 +61,4 @@
 
     set_property(TARGET scran_wasm APPEND APPEND_STRING PROPERTY LINK_FLAGS " -s USE_PTHREADS=1 -s PTHREAD_POOL_SIZE=\"${EM_NTHREADS}\"")
     target_sources(scran_wasm PRIVATE src/parallel.cpp)
-<<<<<<< HEAD
-    set_property(SOURCE src/parallel.cpp PROPERTY COMPILE_DEFINITIONS EMSCRIPTEN_NUM_THREADS_EXPRESSION="${EM_NTHREADS}")
-=======
->>>>>>> 26839f11
 endif()