cmake_minimum_required(VERSION 3.14)

project(scran_wasm
    VERSION 1.0.0
    DESCRIPTION "Methods for single-cell RNA-seq data analysis"
    LANGUAGES CXX)

set(CMAKE_CXX_STANDARD 17)

<<<<<<< HEAD
set(F2C_EXTERNAL_ARITH_HEADER "${CMAKE_SOURCE_DIR}/arith.h")
=======
# Emscripten downloads the zlib headers for easy inclusion, but only after the
# first use of USE_ZLIB=1. On a pristine system, these headers won't be
# available for creation of the emcc'd object files. As such,we have to arrange
# for them to be downloaded externally.
include(CheckIncludeFiles)
check_include_files(zlib.h HAVE_ZLIB_H)
>>>>>>> 00e99483

add_subdirectory(extern)

add_executable(
    scran_wasm 
    src/read_matrix_market.cpp
    src/per_cell_qc_metrics.cpp
    src/per_cell_qc_filters.cpp
    src/filter_cells.cpp
    src/log_norm_counts.cpp
    src/model_gene_var.cpp
    src/run_pca.cpp
    src/cluster_snn_graph.cpp
    src/NumericMatrix.cpp
)

target_link_libraries(
    scran_wasm
    scran
)

target_compile_definitions(scran_wasm PRIVATE TATAMI_USE_ZLIB=1)
if (NOT HAVE_ZLIB_H) 
    target_link_libraries(scran_wasm zlib)
endif()

set_target_properties(scran_wasm PROPERTIES LINK_FLAGS "--bind -s ALLOW_MEMORY_GROWTH=1 -s FORCE_FILESYSTEM=1 -s USE_ZLIB=1")<|MERGE_RESOLUTION|>--- conflicted
+++ resolved
@@ -7,16 +7,12 @@
 
 set(CMAKE_CXX_STANDARD 17)
 
-<<<<<<< HEAD
-set(F2C_EXTERNAL_ARITH_HEADER "${CMAKE_SOURCE_DIR}/arith.h")
-=======
 # Emscripten downloads the zlib headers for easy inclusion, but only after the
 # first use of USE_ZLIB=1. On a pristine system, these headers won't be
 # available for creation of the emcc'd object files. As such,we have to arrange
 # for them to be downloaded externally.
 include(CheckIncludeFiles)
 check_include_files(zlib.h HAVE_ZLIB_H)
->>>>>>> 00e99483
 
 add_subdirectory(extern)
 
