cmake_minimum_required(VERSION 3.14)

project(scran_wasm
    VERSION 1.0.0
    DESCRIPTION "Methods for single-cell RNA-seq data analysis"
    LANGUAGES CXX)

set(CMAKE_CXX_STANDARD 17)

add_subdirectory(extern)

add_executable(
    scran_wasm 
    src/per_cell_qc_metrics.cpp
    src/per_cell_qc_filters.cpp
    src/filter_cells.cpp
<<<<<<< HEAD
    src/log_norm_counts.cpp
=======
    src/model_gene_var.cpp
>>>>>>> e1527fd7
    src/run_pca.cpp
    src/NumericMatrix.cpp
)

target_link_libraries(
    scran_wasm
    scran
    irlba
)

set_target_properties(scran_wasm PROPERTIES LINK_FLAGS "--bind")<|MERGE_RESOLUTION|>--- conflicted
+++ resolved
@@ -14,11 +14,8 @@
     src/per_cell_qc_metrics.cpp
     src/per_cell_qc_filters.cpp
     src/filter_cells.cpp
-<<<<<<< HEAD
     src/log_norm_counts.cpp
-=======
     src/model_gene_var.cpp
->>>>>>> e1527fd7
     src/run_pca.cpp
     src/NumericMatrix.cpp
 )
