--- conflicted
+++ resolved
@@ -1,27 +1,5 @@
-<<<<<<< HEAD
 FROM ghcr.io/ltla/emcmake-docker/builder:2023-07-17
 ENV PATH="/emsdk/node/16.20.0_64bit/bin:${FINALPATH}"
-=======
-FROM ubuntu:latest
-
-RUN apt-get update && \
-    apt-get install -y git wget make python3 xz-utils lbzip2
-
-# Grabbing Emscripten. 
-RUN git clone https://github.com/emscripten-core/emsdk.git && \
-    cd emsdk && \
-    ./emsdk install 3.1.8 && \
-    ./emsdk activate 3.1.8 
-
-# Grabbing CMake.
-RUN wget https://github.com/Kitware/CMake/releases/download/v3.22.2/cmake-3.22.2-linux-x86_64.sh -O cmake_install.sh && \
-    mkdir cmake && \
-    bash cmake_install.sh --prefix=cmake --skip-license && \
-    rm cmake_install.sh
-
-ENV FINALPATH="/emsdk:/emsdk/upstream/emscripten:/cmake/bin:${PATH}"
-ENV PATH="/emsdk/node/15.14.0_64bit/bin:${FINALPATH}"
->>>>>>> 65591f79
 
 RUN git clone https://github.com/kanaverse/scran.js
 
